[package]
name = "mattermost_api"
version = "0.5.0"
edition = "2021"
description = "Rust bindings for the Mattermost API"
readme = "README.md"
homepage = "https://github.com/Celeo/mattermost_api"
repository = "https://github.com/Celeo/mattermost_api"
documentation = "https://docs.rs/mattermost_api"
license = "MIT OR Apache-2.0"
exclude = [".github"]
keywords = ["mattermost"]
categories = ["api-bindings"]

[dependencies]
async-trait = "0.1.52"
async-tungstenite = { version = "0.16.1", features = ["tokio-runtime"] }
futures-util = "0.3.19"
http = "0.2.6"
log = "0.4.14"
reqwest = { version = "0.11.8", features = ["json"], default-features = false }
serde = { version = "1.0.133", features = ["derive"] }
serde_json = "1.0.74"
thiserror = "1.0.30"
<<<<<<< HEAD
tokio = { version = "1.15.0", features = ["full"], optional = true }
=======
url = "2.5.2"
>>>>>>> 7cba1b81

[features]
default = ["native-tls", "ws-keep-alive"]
ws-keep-alive = ["dep:tokio"]
native-tls = ["async-tungstenite/tokio-native-tls", "reqwest/native-tls"]
rustls-native-certs = [
  "async-tungstenite/tokio-rustls-native-certs",
  "reqwest/rustls-tls-native-roots",
]
rustls = ["async-tungstenite/tokio-rustls-webpki-roots", "reqwest/rustls-tls"]

[dev-dependencies]
mockito = "0.30.0"
tokio = { version = "1.15.0", features = ["full"] }<|MERGE_RESOLUTION|>--- conflicted
+++ resolved
@@ -22,11 +22,8 @@
 serde = { version = "1.0.133", features = ["derive"] }
 serde_json = "1.0.74"
 thiserror = "1.0.30"
-<<<<<<< HEAD
 tokio = { version = "1.15.0", features = ["full"], optional = true }
-=======
 url = "2.5.2"
->>>>>>> 7cba1b81
 
 [features]
 default = ["native-tls", "ws-keep-alive"]
